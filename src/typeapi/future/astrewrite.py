--- conflicted
+++ resolved
@@ -87,8 +87,6 @@
             ctx=node.ctx,
         )
 
-<<<<<<< HEAD
-=======
     if hasattr(ast, "Constant"):  # Introduced in Python 3.8
 
         def visit_Constant(self, node: ast.Constant) -> ast.AST:
@@ -96,7 +94,6 @@
                 return self.visit_Name(ast.Name(id=str(node.value), ctx=ast.Load()))
             return self.generic_visit(node)
 
->>>>>>> 39e22807
     def visit_Assign(self, assign: ast.Assign) -> ast.AST:
         if len(assign.targets) == 1 and isinstance(assign.targets[0], ast.Name):
             name = assign.targets[0]
