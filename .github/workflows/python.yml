name: Python

on:
  push:
    branches: [ "develop" ]
    tags: [ "*" ]
  pull_request:
    branches: [ "develop" ]

jobs:
  test:
    runs-on: ubuntu-20.04
    strategy:
      fail-fast: false
      matrix:
        # Generated with scripts/github_actions_get_python_versions.py
        python-version: [
          "3.8.0", "3.8.1", "3.8.2", "3.8.3", "3.8.4", "3.8.5", "3.8.6", "3.8.7", "3.8.8", "3.8.9", "3.8.10", "3.8.11",
          "3.8.12", "3.8.13", "3.8.14", "3.8.15", "3.8.16", "3.8.17", "3.8.18",
          "3.9.0", "3.9.1", "3.9.2", "3.9.3", "3.9.4", "3.9.5", "3.9.6", "3.9.7", "3.9.8", "3.9.9", "3.9.10", "3.9.11",
          "3.9.12", "3.9.13", "3.9.14", "3.9.15", "3.9.16", "3.9.17", "3.9.18",
          "3.10.0", "3.10.1", "3.10.2", "3.10.3", "3.10.4", "3.10.5", "3.10.6", "3.10.7", "3.10.8", "3.10.9", "3.10.10",
          "3.10.11", "3.10.12", "3.10.13",
          "3.11.0", "3.11.1", "3.11.2", "3.11.3", "3.11.4", "3.11.5", "3.11.6", "3.11.7", "3.11.8",
          "3.12.0", "3.12.1", "3.12.2",
          "3.x", "pypy-3.8", # "pypy-3.9", "pypy-3.10"
        ]
    steps:
    - uses: actions/checkout@v4
    - uses: NiklasRosenstein/slap@gha/install/v1
    - uses: actions/setup-python@v5
      with: { python-version: "${{ matrix.python-version }}" }
<<<<<<< HEAD
    - run: slap install --no-venv-check
    - run: slap test
=======
    - run: slap install --link --no-venv-check

    # NOTE(@niklas): Flake8 doesn't run on 3.12 yet, so we only run pytest here.
    - run: slap test
      if: ${{ !startsWith(matrix.python-version, '3.12.') && matrix.python-version != '3.x' }}
    - run: slap test pytest
      if: ${{ startsWith(matrix.python-version, '3.12.') || matrix.python-version == '3.x' }}

  docs:
    runs-on: ubuntu-latest
    steps:
    - uses: actions/checkout@v4
    - uses: NiklasRosenstein/slap@gha/install/v1
    - run: slap install --only-extras docs --no-venv-check
    - run: slap run --no-venv-check docs:build
    - uses: actions/upload-artifact@v4
      with:
        name: docs
        path: docs/_site

  docs-publish:
    needs: [ test, docs ]
    runs-on: ubuntu-latest
    steps:
    - uses: actions/checkout@v4
    - uses: actions/download-artifact@v4
      with: { name: docs, path: docs/_site }
    - uses: JamesIves/github-pages-deploy-action@v4.5.0
      with: { branch: gh-pages, folder: docs/_site, ssh-key: "${{ secrets.DEPLOY_KEY }}" }
>>>>>>> 39e22807
<|MERGE_RESOLUTION|>--- conflicted
+++ resolved
@@ -30,10 +30,6 @@
     - uses: NiklasRosenstein/slap@gha/install/v1
     - uses: actions/setup-python@v5
       with: { python-version: "${{ matrix.python-version }}" }
-<<<<<<< HEAD
-    - run: slap install --no-venv-check
-    - run: slap test
-=======
     - run: slap install --link --no-venv-check
 
     # NOTE(@niklas): Flake8 doesn't run on 3.12 yet, so we only run pytest here.
@@ -62,5 +58,4 @@
     - uses: actions/download-artifact@v4
       with: { name: docs, path: docs/_site }
     - uses: JamesIves/github-pages-deploy-action@v4.5.0
-      with: { branch: gh-pages, folder: docs/_site, ssh-key: "${{ secrets.DEPLOY_KEY }}" }
->>>>>>> 39e22807
+      with: { branch: gh-pages, folder: docs/_site, ssh-key: "${{ secrets.DEPLOY_KEY }}" }