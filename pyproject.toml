[build-system]
# NOTE(NiklasRosenstein): We pin this version so we can keep using the old way that Slap supports installing
#                         the "docs" extra without Poetry complaining about invalid format of the requirements.
requires = ["poetry-core>=1.1.0a6"]
build-backend = "poetry.core.masonry.api"

[tool.poetry]
name = "typeapi"
version = "2.1.2"
description = ""
authors = ["Niklas Rosenstein <rosensteinniklas@gmail.com>"]
license = "MIT"
readme = "README.md"
packages = [{ include = "typeapi", from = "src" }]
classifiers = []
keywords = []

[tool.poetry.urls]
"Bug Tracker" = "https://github.com/NiklasRosenstein/python-typeapi/issues"
Documentation = "https://niklasrosenstein.github.io/python-typeapi/"
Homepage = "https://github.com/NiklasRosenstein/python-typeapi"
# Repository = ""

[tool.poetry.dependencies]
python = "^3.8"
typing-extensions = ">=3.0.0"

[tool.poetry.dev-dependencies]
mypy = "*"
pytest = "*"
types-dataclasses = "^0.6.5"
isort = "^5.10.1"
<<<<<<< HEAD
flake8 = "^5.0.4"
black = "^22.3.0"
=======
flake8 = "^4.0.1"
black = "^24.0.0"
astor = "^0.8.1"
>>>>>>> 99f9e03c

[tool.poetry.group.docs]
optional = true

[tool.poetry.group.docs.dependencies]
mkdocs = "*"
mkdocs-material = "*"
mkdocstrings = {version = "*", extras = ["python"]}
mksync = "^0.1.4"

[tool.slap]
typed = true

[tool.slap.test]
check = "slap check"
mypy = "dmypy run src/"
pytest = "pytest src/ -vv --doctest-modules"
black = "black --check src/"
isort = "isort --check-only src/"
flake8 = "flake8 src/"

[tool.slap.run]
"docs:build" = "cd docs && mkdocs build --site-dir _site"
"docs:dev" = "cd docs && mkdocs serve"
fmt = "black src/ && isort src/"

[tool.mypy]
python_version = "3.8"
explicit_package_bases = true
mypy_path = ["src"]
namespace_packages = true
pretty = true
show_error_codes = true
show_error_context = true
strict = true
warn_no_return = true
warn_redundant_casts = true
warn_unreachable = true
warn_unused_ignores = false

[tool.isort]
profile = "black"
line_length = 120
combine_as_imports = true

[tool.black]
line-length = 120<|MERGE_RESOLUTION|>--- conflicted
+++ resolved
@@ -30,14 +30,9 @@
 pytest = "*"
 types-dataclasses = "^0.6.5"
 isort = "^5.10.1"
-<<<<<<< HEAD
 flake8 = "^5.0.4"
-black = "^22.3.0"
-=======
-flake8 = "^4.0.1"
 black = "^24.0.0"
 astor = "^0.8.1"
->>>>>>> 99f9e03c
 
 [tool.poetry.group.docs]
 optional = true
